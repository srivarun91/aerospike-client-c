--- conflicted
+++ resolved
@@ -1,10 +1,5 @@
 /*
-<<<<<<< HEAD
- *  Citrusleaf Example
- *  src/main.c - LibEvent2 Example 4
-=======
  * cl_libevent2/example4/main.c
->>>>>>> 6dc397ad
  *
  * Multi-event-base usage of the Citrusleaf libevent2 client.
  *
