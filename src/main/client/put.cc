--- conflicted
+++ resolved
@@ -93,11 +93,6 @@
     int arglength = info.Length();
 
     if ( info[arglength-1]->IsFunction()) {
-<<<<<<< HEAD
-        //NanAssignPersistent(data->callback, info[arglength-1].As<Function>());
-=======
-		 
->>>>>>> 3e593b53
         data->callback.Reset(info[arglength-1].As<Function>());
         as_v8_detail(log, "Node.js Callback Registered");
     }
