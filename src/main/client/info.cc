--- conflicted
+++ resolved
@@ -172,13 +172,8 @@
         // We check the parameter to see if it a host or policy object.
         // Host objects should always have "addr" and "port" attributes.
 
-<<<<<<< HEAD
-        if ( arg1->Has(Nan::New<String>("addr").ToLocalChecked()) &&
-                arg1->Has(Nan::New<String>("port").ToLocalChecked()) ) {
-=======
-        if ( arg1->Has(Nan::New("addr").ToLocalChecked()) && 
+        if ( arg1->Has(Nan::New("addr").ToLocalChecked()) &&
                 arg1->Has(Nan::New("port").ToLocalChecked()) ) {
->>>>>>> 3e593b53
             // Ok, we have a host object
             int rc = host_from_jsobject(arg1, &data->addr, &data->port, log);
             if ( rc != AS_NODE_PARAM_OK ) {
@@ -220,38 +215,19 @@
         if ( info[argc-2]->IsFunction() ) {
             data->callback.Reset(info[argc-2].As<Function>());
             data->done.Reset(info[argc-1].As<Function>());
-<<<<<<< HEAD
-=======
-			 
-			 
->>>>>>> 3e593b53
         }
         else {
             data->callback.Reset(info[argc-1].As<Function>());
             data->done.Reset(emptyFunction->GetFunction());
-<<<<<<< HEAD
-=======
-			 
-			 
->>>>>>> 3e593b53
         }
     }
     else {
 
         data->callback.Reset(emptyFunction->GetFunction());
         data->done.Reset(emptyFunction->GetFunction());
-<<<<<<< HEAD
     }
 
     return data;
-=======
-		 
-		 
-    }
-
-    return data;
-
->>>>>>> 3e593b53
 }
 
 /**
@@ -387,19 +363,11 @@
     Local<Function> done_cb = Nan::New<Function>(data->done);
     Nan::MakeCallback(Nan::GetCurrentContext()->Global(), done_cb, 0, done_argv);
 
-<<<<<<< HEAD
     // Process the exception, if any
     if ( try_catch.HasCaught() ) {
         Nan::FatalException(try_catch);
     }
     
-=======
-	// Process the exception, if any
-	if ( try_catch.HasCaught() ) {
-		Nan::FatalException(try_catch);
-	}
-	 
->>>>>>> 3e593b53
     data->done.Reset();
 
     // Dispose the Persistent handle so the callback
