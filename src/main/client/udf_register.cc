/*******************************************************************************
 * Copyright 2013-2014 Aerospike, Inc.
 *
 * Licensed under the Apache License, Version 2.0 (the "License");
 * you may not use this file except in compliance with the License.
 * You may obtain a copy of the License at
 *
 *     http://www.apache.org/licenses/LICENSE-2.0
 *
 * Unless required by applicable law or agreed to in writing, software
 * distributed under the License is distributed on an "AS IS" BASIS,
 * WITHOUT WARRANTIES OR CONDITIONS OF ANY KIND, either express or implied.
 * See the License for the specific language governing permissions and
 * limitations under the License.
 ******************************************************************************/

extern "C" {
    #include <aerospike/aerospike.h>
    #include <aerospike/aerospike_udf.h>
    #include <aerospike/as_udf.h>
    #include <aerospike/as_config.h>
    #include <aerospike/as_string.h>
}

#include <node.h>
#include <cstdlib>
#include <unistd.h>

#include "client.h"
#include "async.h"
#include "conversions.h"
#include "log.h"

#define UDF_ARG_FILE 0
#define UDF_ARG_TYPE 1
#define UDF_ARG_IPOLICY 2
#define UDF_ARG_CB 3
#define FILESIZE 255
using namespace v8;

/*******************************************************************************
 *  TYPES
 ******************************************************************************/

/**
 *  AsyncData — Data to be used in async calls.
 *
 *  libuv allows us to pass around a pointer to an arbitraty object when
 *  running asynchronous functions. We create a data structure to hold the
 *  data we need during and after async work.
 */
typedef struct AsyncData {
    aerospike * as;
    int param_err;
    as_error err;
    as_policy_info* policy;
    char filename[FILESIZE];
    as_bytes content;
    as_udf_type type;
    LogInfo * log;
    Nan::Persistent<Function> callback;
} AsyncData;


/*******************************************************************************
 *  FUNCTIONS
 ******************************************************************************/

/**
 *  prepare() — Function to prepare AsyncData, for use in `execute()` and `respond()`.
 *
 *  This should only keep references to V8 or V8 structures for use in
 *  `respond()`, because it is unsafe for use in `execute()`.
 */
static void * prepare(ResolveArgs(info))
{

    Nan::HandleScope scope;
    // Unwrap 'this'
    AerospikeClient * client    = ObjectWrap::Unwrap<AerospikeClient>(info.This());

    // Build the async data
    AsyncData * data            = new AsyncData;
    data->as                    = client->as;
    // Local variables
    data->policy                        = NULL;
    LogInfo * log               = data->log = client->log;
    data->param_err             = 0;
    char* filepath              = NULL;
    int argc                    = info.Length();
    int argpos                  = 0;
    char* fname                 = data->filename;
    memset(fname, 0, FILESIZE);
    
    // The last argument should be a callback function.
    if ( info[argc-1]->IsFunction()) {
<<<<<<< HEAD
        //NanAssignPersistent(data->callback, info[argc-1].As<Function>());
=======
		 
>>>>>>> 3e593b53
        data->callback.Reset(info[argc-1].As<Function>());
        as_v8_detail(log, "Node.js Callback Registered");
    }
    else {
        as_v8_error(log, "No callback to register");
        COPY_ERR_MESSAGE(data->err, AEROSPIKE_ERR_PARAM);
        data->param_err = 1;
        return data;
    }

    // The first argument should be the UDF file name.
    if ( info[UDF_ARG_FILE]->IsString()) {
        int length =  info[UDF_ARG_FILE]->ToString()->Length()+1;
        filepath = (char*) cf_malloc( sizeof(char) * length);
        strcpy( filepath, *String::Utf8Value(info[UDF_ARG_FILE]->ToString()) );
        filepath[length-1] = '\0';
        argpos++;
    }
    else {
        as_v8_error(log, "UDF file name should be string");
        COPY_ERR_MESSAGE(data->err, AEROSPIKE_ERR_PARAM);
        data->param_err = 1;
        return data;
    }
    // Function to read the file and populate the bytes with the file content.
    FILE * file = fopen( filepath, "r");

    if( !file) {
        as_v8_debug(log, "Cannot open file %s \n", filepath);
        COPY_ERR_MESSAGE(data->err, AEROSPIKE_ERR);
        data->param_err = 1;
        if ( filepath != NULL)
        {
            cf_free(filepath);
        }
        return data;
    }

    // Determine the file size.
    int rv = fseek( file, 0, SEEK_END);
    if ( rv != 0) {
        as_v8_error(log, "file-seek operation failed with error : %d", rv);
        COPY_ERR_MESSAGE( data->err, AEROSPIKE_ERR);
        data->param_err = 1;
        if(filepath != NULL)
        {
            cf_free(filepath);
        }
        return data;
    }

    int file_size = ftell(file);

    if ( file_size == -1L) {
        as_v8_error(log, "ftell operation failed with error %d ",file_size);
        COPY_ERR_MESSAGE( data->err, AEROSPIKE_ERR);
        data->param_err = 1;
        if(filepath != NULL)
        {
            cf_free(filepath);
        }
        return data;
    }

    rewind(file);
    //Read the file's content into local buffer.
    uint8_t * file_content = (uint8_t*)cf_malloc(sizeof(uint8_t) * file_size);

    if ( file_content == NULL) {
        as_v8_error(log, "UDF buffer - memory allocation failed ");
        COPY_ERR_MESSAGE( data->err, AEROSPIKE_ERR);
        data->param_err = 1;
        return data;
    }

    uint8_t* p_write = file_content;
    int read = fread(p_write, 1, 512, file);
    int size = 0;

    while(read) {
        size += read;
        p_write += read;
        read = fread( p_write, 1, 512, file);
    }
    fclose(file);

    as_string filename;
    as_basename(&filename, filepath);
    size_t filesize = as_string_len(&filename);
    // char* filename = basename(filepath);
    if ( as_string_get(&filename) == NULL ) {
        as_v8_error(log, "Filename could not be parsed from path");
        COPY_ERR_MESSAGE( data->err, AEROSPIKE_ERR_PARAM);
        data->param_err = 1;
        if(filepath != NULL)
        {
            cf_free(filepath);
        }
        return data;
    }
    else if ( filesize > FILESIZE ) {
        as_v8_error(log, "Filename length is greater than allowed size(255)");
        COPY_ERR_MESSAGE( data->err, AEROSPIKE_ERR_PARAM);
        data->param_err = 1;
        if(filepath != NULL)
        {
            cf_free(filepath);
        }
        return data;
    }

    strncpy( data->filename, as_string_get(&filename), filesize);
    data->filename[filesize+1] = '\0';
    //Wrap the local buffer as an as_bytes object.
    as_bytes_init_wrap(&data->content, file_content, size, true);
    
    
    // The second argument should specify the type of the UDF.
    // Currently only type LUA is supported.
    if( info[UDF_ARG_TYPE]->IsNumber()) {
        data->type = (as_udf_type) V8INTEGER_TO_CINTEGER( info[UDF_ARG_TYPE]);
        argpos++;
    }
    else {
        data->type = AS_UDF_TYPE_LUA;
        as_v8_detail(log, "UDF type not an argument using default value(LUA)");
    }

    // policy can be passed after language type argument or without the language type argument.
    if ( argc > 3 || ( argc > 2 && !info[UDF_ARG_TYPE]->IsNumber())) {
        data->policy = (as_policy_info*) cf_malloc(sizeof(as_policy_info));
        if ( infopolicy_from_jsobject(data->policy, info[argpos]->ToObject(), log) != AS_NODE_PARAM_OK) {
            as_v8_error(log, "infopolicy shoule be an object");
            COPY_ERR_MESSAGE(data->err, AEROSPIKE_ERR_PARAM);
            data->param_err = 1;
            if ( filepath != NULL) {
                cf_free(filepath);
            }
            return data;
        }
    }

    if( filepath != NULL)
    {
        cf_free(filepath);
    }
    as_v8_debug(log, "Parsing node.js Data Structures : Success");
    return data;
}

/**
 *  execute() — Function to execute inside the worker-thread.
 *
 *  It is not safe to access V8 or V8 data structures here, so everything
 *  we need for input and output should be in the AsyncData structure.
 */
static void execute(uv_work_t * req)
{
    // Fetch the AsyncData structure
    AsyncData * data         = reinterpret_cast<AsyncData *>(req->data);
    aerospike * as           = data->as;
    as_error *  err          = &data->err;
    as_policy_info* policy   = data->policy;
    LogInfo * log            = data->log;

    // Invoke the blocking call.
    // The error is handled in the calling JS code.
    if (as->cluster == NULL) {
        data->param_err = 1;
        COPY_ERR_MESSAGE(data->err, AEROSPIKE_ERR_PARAM);
        as_v8_error(log, "Not connected to cluster to put record");
    }

    if ( data->param_err == 0) {
        as_v8_debug(log, "Invoking aerospike udf register ");
        aerospike_udf_put(as, err, policy, data->filename, data->type, &data->content);
    }
    else {
        return;
    }
}

/**
 *  AfterWork — Function to execute when the Work is complete
 *
 *  This function will be run inside the main event loop so it is safe to use
 *  V8 again. This is where you will convert the results into V8 types, and
 *  call the callback function with those results.
 */
static void respond(uv_work_t * req, int status)
{

    Nan::HandleScope scope;
    // Fetch the AsyncData structure
    AsyncData * data    = reinterpret_cast<AsyncData *>(req->data);
    as_error *  err     = &data->err;
    LogInfo * log       = data->log;
    as_v8_debug(log, "UDF register operation : response is");

    Local<Value> argv[1];
    // Build the arguments array for the callback
    if (data->param_err == 0) {
        argv[0] = error_to_jsobject(err, log);
    }
    else {
        err->func = NULL;
        as_v8_debug(log, "Parameter error for put operation");
<<<<<<< HEAD
        argv[0] = (error_to_jsobject(err, log));
    }
=======
        argv[0] = error_to_jsobject(err, log);
    }   
>>>>>>> 3e593b53

    // Surround the callback in a try/catch for safety
    Nan::TryCatch try_catch;

    Local<Function> cb = Nan::New<Function>(data->callback);

    // Execute the callback.
    if ( !cb->IsNull()) {
        Nan::MakeCallback(Nan::GetCurrentContext()->Global(), cb, 1, argv);
        as_v8_debug(log, "Invoked Put callback");
    }

    // Process the exception, if any
    if ( try_catch.HasCaught() ) {
        Nan::FatalException(try_catch);
    }

    // Dispose the Persistent handle so the callback
    // function can be garbage-collected
    data->callback.Reset();

    // clean up any memory we allocated

    if ( data->param_err == 0) {
        as_bytes_destroy( &data->content);
        if(data->policy != NULL)
        {
            cf_free(data->policy);
        }
        as_v8_debug(log, "Cleaned up all the structures");
    }

    delete data;
    delete req;
}

/*******************************************************************************
 *  OPERATION
 ******************************************************************************/

/**
 *  The 'put()' Operation
 */
NAN_METHOD(AerospikeClient::Register)
{
    async_invoke(info, prepare, execute, respond);
}<|MERGE_RESOLUTION|>--- conflicted
+++ resolved
@@ -94,11 +94,6 @@
     
     // The last argument should be a callback function.
     if ( info[argc-1]->IsFunction()) {
-<<<<<<< HEAD
-        //NanAssignPersistent(data->callback, info[argc-1].As<Function>());
-=======
-		 
->>>>>>> 3e593b53
         data->callback.Reset(info[argc-1].As<Function>());
         as_v8_detail(log, "Node.js Callback Registered");
     }
@@ -306,13 +301,8 @@
     else {
         err->func = NULL;
         as_v8_debug(log, "Parameter error for put operation");
-<<<<<<< HEAD
-        argv[0] = (error_to_jsobject(err, log));
-    }
-=======
         argv[0] = error_to_jsobject(err, log);
-    }   
->>>>>>> 3e593b53
+    }
 
     // Surround the callback in a try/catch for safety
     Nan::TryCatch try_catch;
