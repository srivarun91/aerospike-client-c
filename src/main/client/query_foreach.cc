/*******************************************************************************
 * Copyright 2013-2014 Aerospike, Inc.
 *
 * Licensed under the Apache License, Version 2.0 (the "License");
 * you may not use this file except in compliance with the License.
 * You may obtain a copy of the License at
 *
 *     http://www.apache.org/licenses/LICENSE-2.0
 *
 * Unless required by applicable law or agreed to in writing, software
 * distributed under the License is distributed on an "AS IS" BASIS,
 * WITHOUT WARRANTIES OR CONDITIONS OF ANY KIND, either express or implied.
 * See the License for the specific language governing permissions and
 * limitations under the License.
 ******************************************************************************/

extern "C" {
#include <aerospike/aerospike.h>
#include <aerospike/aerospike_key.h>
#include <aerospike/aerospike_query.h>
#include <aerospike/as_config.h>
#include <aerospike/as_key.h>
#include <aerospike/as_record.h>
#include <aerospike/as_record_iterator.h>
#include <citrusleaf/cf_queue.h>
}

#include <node.h>
#include <cstdlib>
#include <unistd.h>
#include <time.h>
#include <sys/time.h>

#include "query.h"
#include "client.h"
#include "async.h"
#include "conversions.h"
#include "log.h"
using namespace v8;
#define QUEUE_SZ 100000
/*******************************************************************************
 *  TYPES
 ******************************************************************************/
typedef struct AsyncData {
    int param_err;
    aerospike * as;
    asQueryType type;
    uint64_t  scan_id;
    QueryScan* query_scan;
    as_error err;
    union {
        as_policy_query* query;
        as_policy_scan* scan;
    } policy;
    as_status res;
    LogInfo * log;
    AsyncCallbackData* query_cbdata;
} AsyncData;

/*******************************************************************************
 *  FUNCTIONS
 ******************************************************************************/

// Clone the as_val into a new val. And push the cloned value
// into the queue. When the queue size reaches 1/20th of total queue size
// send an async signal to v8 thread to process the records in the queue.


// This is common function used by both scan and query.
// scan populates only as_val of type record.
// In case of query it can be record - in case of query without aggregation
// In query aggregation, the value can be any as_val.

bool async_queue_populate(const as_val* val, AsyncCallbackData * data)
{
    if(data->result_q == NULL)
    {
        // in case result_q is not initialized, return from the callback.
        // But this should never happen.
        as_v8_error(data->log,"Internal Error: Queue not initialized");
        return false;
    }

    // if the record queue is full sleep for n microseconds.
    if( cf_queue_sz(data->result_q) > data->max_q_size) {
        // why 20 - no reason right now.
        usleep(20);
    }
    as_val_t type = as_val_type(val);
    switch(type)
    {
        case AS_REC:
            {
                as_record* p_rec = as_record_fromval(val);
                as_record* rec   = NULL;
                if( !p_rec) {
                    as_v8_error(data->log, "record returned in the callback is NULL");
                    return false;
                }
                uint16_t numbins = as_record_numbins(p_rec);
                rec         = as_record_new(numbins);
                // clone the record into Asyncdata structure here.
                // as_val is freed up after the callback. We need to retain a copy of this
                // as_val until we pass this structure to nodejs
                record_clone( p_rec, &rec, data->log);

                as_val* clone_rec = as_record_toval(rec);
                if( cf_queue_sz( data->result_q) >= data->max_q_size)
                {
                    sleep(1);
                }
                cf_queue_push( data->result_q, &clone_rec);
                data->signal_interval++;
                break;
            }
        case AS_NIL:
        case AS_BOOLEAN:
        case AS_INTEGER:
        case AS_STRING:
        case AS_BYTES:
        case AS_LIST:
        case AS_MAP:
            {
                as_val* clone = asval_clone((as_val*) val, data->log);
                if( cf_queue_sz( data->result_q) >= data->max_q_size)
                {
                    sleep(1);
                }
                cf_queue_push( data->result_q, &clone);
                data->signal_interval++;
                break;
            }
        default:
            as_v8_debug(data->log, "Query returned - unrecognizable type");
            break;

    }
    int async_signal_sz = (data->max_q_size)/20;
    if ( data->signal_interval% async_signal_sz == 0) {
        data->signal_interval = 0;
        async_send( &data->async_handle);
    }
    return true;
}

void async_queue_process(AsyncCallbackData * data)
{

    int rv;
    as_val * val = NULL;
    // Pop each record from the queue and invoke the node callback with this record.
    while(data->result_q && cf_queue_sz(data->result_q) > 0) {
        if (cf_queue_sz(data->result_q) > data->max_q_size) {

        }
        rv = cf_queue_pop( data->result_q, &val, CF_QUEUE_FOREVER);
        if( rv == CF_QUEUE_OK) {
            Nan::HandleScope scope;
            Local<Function> cb = Nan::New<Function>(data->data_cb);
            if(as_val_type(val) == AS_REC)
            {
                as_record* record = as_record_fromval(val);
                Local<Object> jsrecord = Nan::New<Object>();
                jsrecord->Set(Nan::New("bins").ToLocalChecked(),recordbins_to_jsobject(record, data->log));
                jsrecord->Set(Nan::New("meta").ToLocalChecked(),recordmeta_to_jsobject(record, data->log));
                jsrecord->Set(Nan::New("key").ToLocalChecked(),key_to_jsobject(&record->key, data->log));
                as_record_destroy(record);
                Local<Value> cbinfo[1] = { (jsrecord)};
                Nan::MakeCallback(Nan::GetCurrentContext()->Global(), cb, 1, cbinfo);
            }
            else
            {
                Local<Value> cbinfo[1] = { (val_to_jsvalue(val, data->log))};
                as_val_destroy(val);
                Nan::MakeCallback(Nan::GetCurrentContext()->Global(), cb, 1, cbinfo);
            }
        }
    }
}


void async_callback(ResolveAsyncCallbackArgs)
{
    AsyncCallbackData * data = reinterpret_cast<AsyncCallbackData *>(handle->data);

    if (data == NULL && data->result_q == NULL)
    {
        as_v8_error(data->log, "Internal error: data or result q is not initialized");
        return;
    }
    async_queue_process(data);
    return;

}

// callback for query here.
// Queue the record into a common queue and generate an event
// when the queue size reaches 1/20th of the total size of the queue.

bool aerospike_query_callback(const as_val * val, void* udata)
{
    AsyncCallbackData *query_cbdata = reinterpret_cast<AsyncCallbackData*>(udata);

    if(val == NULL)
    {
        as_v8_debug(query_cbdata->log, "value returned by query callback is NULL");
        return false;
    }

    // push the record from the server to a queue.
    // Why? Here the record cannot be directly passed on from scan callback to v8 thread.
    // Because v8 objects can only be created inside a v8 context. This callback is in
    // C client thread, which is not aware of the v8 context.
    // So store this records in a temporary queue.
    // When a queue reaches a certain size, signal v8 thread to process this queue.
    return async_queue_populate(val, query_cbdata);
}

/**
 *  prepare() — Function to prepare AsyncData, for use in `execute()` and `respond()`.
 *
 *  This should only keep references to V8 or V8 structures for use in
 *  `respond()`, because it is unsafe for use in `execute()`.
 */
static void * prepare(ResolveArgs(info))
{
    Nan::HandleScope scope;

    AerospikeQuery* query           = ObjectWrap::Unwrap<AerospikeQuery>(info.This());
    // Build the async data
    AsyncData * data                = new AsyncData;
    AsyncCallbackData* query_cbdata = new AsyncCallbackData;
    data->as                        = query->as;
    LogInfo * log                   = data->log = query->log;
    data->query_cbdata              = query_cbdata;
    data->query_cbdata->log         = log;
    data->param_err                 = 0;
    data->type                      = query->type;
    data->res                       = AEROSPIKE_OK;
    data->policy.scan               = NULL;
    data->policy.query              = NULL;
    int curr_arg_pos                = 0;
    int res                         = 0;
    int arglength                   = info.Length();
    data->query_scan                = &query->query_scan;


    //scan background - no need to create a result queue.
    if(data->type == SCANUDF)
    {
        data->scan_id                   = 0;
        // for scan_background callback for data is NULL.
        if(!info[curr_arg_pos]->IsNull())
        {
            as_v8_error(log, "Data callback must be NULL for scan background job");
            data->param_err = 1;
            goto ErrReturn;
        }
        curr_arg_pos++;
    }
    else // queue creation job for scan_foreground, scan_aggregation, query and query aggregation.
    {
        // For query, aggregation and scan foreground data callback must be present
        if(!info[curr_arg_pos]->IsFunction())
        {
            as_v8_error(log, "Callback not passed to process the  query results");
            data->param_err = 1;
            goto ErrReturn;
        }
<<<<<<< HEAD
        query_cbdata->signal_interval   = 0;
        query_cbdata->result_q          = cf_queue_create(sizeof(as_val*), true);
        query_cbdata->max_q_size        = query->q_size ? query->q_size : QUEUE_SZ;
        //NanAssignPersistent(query_cbdata->data_cb, info[curr_arg_pos].As<Function>());
=======
        query_cbdata->signal_interval	= 0;
        query_cbdata->result_q			= cf_queue_create(sizeof(as_val*), true);
        query_cbdata->max_q_size		= query->q_size ? query->q_size : QUEUE_SZ;
         
>>>>>>> 3e593b53
        query_cbdata->data_cb.Reset(info[curr_arg_pos].As<Function>());
        curr_arg_pos++;

        // Should be registered in prepare.
        // Reason. async_init is not thread safe. Prepare and respond are single threaded and
        // execute is multi threaded (4 uv_workers does the execute work here).
        async_init(&data->query_cbdata->async_handle, async_callback);
        data->query_cbdata->async_handle.data = data->query_cbdata;
    }

    // check for error callback
    if(info[curr_arg_pos]->IsFunction())
    {
         
        query_cbdata->error_cb.Reset(info[curr_arg_pos].As<Function>());
        curr_arg_pos++;
    }
    else
    {
        as_v8_error(log, "Callback not passed to process the error message");
        data->param_err = 1;
        goto ErrReturn;
    }

    // check for termination callback
    if(info[curr_arg_pos]->IsFunction())
    {
         
        query_cbdata->end_cb.Reset(info[curr_arg_pos].As<Function>());
        curr_arg_pos++;
    }
    else
    {
        as_v8_error(log, "Callback not passed to notify the end of query");
        data->param_err = 1;
        goto ErrReturn;
    }


    // If it's a query, then there are 3 callbacks and one optional policy objects.
    if (arglength > 3)
    {
        if ( info[curr_arg_pos]->IsObject())
        {
            if (isQuery(data->type))
            {
                data->policy.query = (as_policy_query*) cf_malloc(sizeof(as_policy_query));
                res = querypolicy_from_jsobject( data->policy.query, info[curr_arg_pos]->ToObject(), log);
                if(res != AS_NODE_PARAM_OK)
                {
                    as_v8_error(log, "Parsing of querypolicy from object failed");
                    COPY_ERR_MESSAGE( data->err, AEROSPIKE_ERR_PARAM );
                    data->param_err = 1;
                    goto ErrReturn;
                }
                else
                {
                    as_v8_debug(log, "querypolicy parsed successfully");
                }
            }
            else            
            {
                data->policy.scan = (as_policy_scan*) cf_malloc(sizeof(as_policy_scan));
                res = scanpolicy_from_jsobject( data->policy.scan, info[curr_arg_pos]->ToObject(), log);
                if( res != AS_NODE_PARAM_OK)
                {
                    as_v8_error(log, "Parsing of scanpolicy from object failed");
                    COPY_ERR_MESSAGE( data->err, AEROSPIKE_ERR_PARAM );
                    data->param_err = 1;
                    goto ErrReturn;
                }
                else
                {
                    as_v8_debug(log, "scanpolicy parsed successfully");
                }
            }
        }
        else
        {
            as_v8_error(log, "Policy should be an object");
            COPY_ERR_MESSAGE( data->err, AEROSPIKE_ERR_PARAM );
            data->param_err = 1;
            goto ErrReturn;
        }
    }

ErrReturn:
    return data;
}

/**
 *  execute() — Function to execute inside the worker-thread.
 *
 *  It is not safe to access V8 or V8 data structures here, so everything
 *  we need for input and output should be in the AsyncData structure.
 */
static void execute(uv_work_t * req)
{
    // Fetch the AsyncData structure
    AsyncData * data = reinterpret_cast<AsyncData *>(req->data);

    // Data to be used.
    aerospike * as                   = data->as;
    as_error *  err                  = &data->err;
    LogInfo * log                    = data->log;

    // Invoke the blocking call.
    // The error is handled in the calling JS code.
    if (as->cluster == NULL) {
        as_v8_error(log, "Not connected to Cluster to perform the operation");
        data->param_err = 1;
        COPY_ERR_MESSAGE(data->err, AEROSPIKE_ERR_PARAM);
    }

    if ( data->param_err == 0 ) {
        // it's a query with a where clause or a scan aggregation(query without a where clause)
        if( data->type == SCANAGGREGATION || isQuery(data->type))
        {
            as_v8_debug(log, "Invoking aerospike_query_foreach  ");

            data->res = aerospike_query_foreach( as, err, data->policy.query, data->query_scan->query, aerospike_query_callback,
                    (void*) data->query_cbdata);

            // send an async signal here. If at all there's any residual records left in the result_q,
            // this signal's callback will send it to node layer.
            async_send(&data->query_cbdata->async_handle);
        }
        else if(data->type == SCANUDF ) // query without where clause, becomes a scan background.
        {
<<<<<<< HEAD
            // generating a 32 bit random number.
            // Because when converting from node.js integer, the last two digits precision is lost.
=======
            // generating a 32 bit random number. 
>>>>>>> 3e593b53
            data->scan_id    = 0;
            int32_t dummy_id = 0;

            // For seeding the random generator system's microseconds.
            // If two scan requests are processed in the same microsecond, then same scan id
            // is generated for both of them.
            struct timeval time;
            gettimeofday(&time,NULL);
            srand((time.tv_sec * 1000000) + (time.tv_usec ));
            dummy_id = rand();
            data->scan_id = dummy_id;
            as_v8_debug(log, "The random number generated for scan_id %d ", data->scan_id);

            as_v8_debug(log, "Scan id generated is %d", data->scan_id);
            data->res = aerospike_scan_background( as, err, data->policy.scan, data->query_scan->scan, &data->scan_id);
        }
        else if(data->type == SCAN )
        {
            as_v8_debug(log, "Invoking scan foreach with percent %u", data->query_scan->scan->percent);

            aerospike_scan_foreach( as, err, data->policy.scan, data->query_scan->scan, aerospike_query_callback, (void*) data->query_cbdata);

            // send an async signal here. If at all there's any residual records left in the queue,
            // this signal's callback will parse and send it to node layer.
            async_send(&data->query_cbdata->async_handle);
        }
        else
        {
            as_v8_error(log, "Request is neither a query nor a scan ");
        }
    }
    else
    {
        as_v8_debug(log, "Parameter error - Not making the call to Aerospike Cluster");
    }

}

/**
 *  respond() — Function to be called after `execute()`. Used to send response
 *  to the callback.
 *
 *  This function will be run inside the main event loop so it is safe to use
 *  V8 again. This is where you will convert the results into V8 types, and
 *  call the callback function with those results.
 */
static void respond(uv_work_t * req, int status)
{
    Nan::HandleScope scope;

    // Fetch the AsyncData structure
    AsyncData * data            = reinterpret_cast<AsyncData *>(req->data);

    AsyncCallbackData* query_data = data->query_cbdata;
    LogInfo * log               = data->log;
    Local<Function> error_cb = Nan::New<Function>(query_data->error_cb);

    if(data->param_err == 1)
    {
        Local<Value> err_info[1] = { error_to_jsobject( &data->err, log)};
        if(  !error_cb->IsUndefined() && !error_cb->IsNull())
        {
            Nan::MakeCallback(Nan::GetCurrentContext()->Global(), error_cb, 1, err_info);
        }
    }
    // If query returned an error invoke error callback
    if( data->res != AEROSPIKE_OK)
    {
        as_v8_debug(log,"An error occured in C API invocation");
        Local<Value> err_info[1] = { error_to_jsobject( &data->err, log)};
        if(  !error_cb->IsUndefined() && !error_cb->IsNull())
        {
            Nan::MakeCallback(Nan::GetCurrentContext()->Global(), error_cb, 1, err_info);
        }
    }

    // Check the queue size for zero.
    // if the queue has some records to passed to node layer,
    // Pass the record to node layer
    // If it's a query, not a background scan and query call returned AEROSPIKE_OK
    // then empty the queue.
    if( data->type == SCANUDF )
    {
        as_v8_debug(log, "scan background request completed");
    }
    else if(data->res == AEROSPIKE_OK
            && query_data->result_q && !CF_Q_EMPTY(query_data->result_q))   
    {
        async_queue_process(query_data);
    }
    // Surround the callback in a try/catch for safety
    Nan::TryCatch try_catch;

    Local<Value> argv[1];
    if( data->type == SCANUDF)
    {
        as_v8_debug(log, "Invoking scan background callback with scan id %d", data->scan_id);
        argv[0] = Nan::New((double)data->scan_id);

    }
    else
    {
        as_v8_debug(log, "Invoking query callback");
        argv[0] = Nan::New("Finished query!!!").ToLocalChecked();
    }

    // Execute the callback
    Local<Function> end_cb = Nan::New<Function>(query_data->end_cb);

    if ( !end_cb->IsUndefined() && !end_cb->IsNull()) {
        Nan::MakeCallback(Nan::GetCurrentContext()->Global(), end_cb, 1, argv);
    }

    // Process the exception, if any
    if ( try_catch.HasCaught() ) {
        Nan::FatalException(try_catch);
    }

    // Dispose the Persistent handle so the callback
    // function can be garbage-collected
<<<<<<< HEAD
    query_data->error_cb.Reset();
=======
     
    query_data->error_cb.Reset();
     
>>>>>>> 3e593b53
    query_data->end_cb.Reset();
    if( data->type == SCANUDF)
    {
        as_v8_debug(log,"scan background no need to clean up the queue structure");
        delete query_data;
    }
    else
    {
         
        query_data->data_cb.Reset();
        if(query_data->result_q != NULL)
        {
            cf_queue_destroy(query_data->result_q);
            query_data->result_q = NULL;
        }
        async_close(&query_data->async_handle);
    }

    /*~~~~~~~DO NOT USE query_data structure after this line ~~~~~~~~~~*/
    /* query_data is cleaned up/ deleted inside async_close function */

    if( data->type == SCAN || data->type == SCANUDF)
    {
        cf_free(data->query_scan->scan);
    }
    else
    {
        as_predicate* p  = data->query_scan->query->where.entries;
        if(p->dtype == AS_INDEX_STRING && p->type == AS_PREDICATE_EQUAL) {
            if(p->value.string != NULL) {
                cf_free(p->value.string);
            }
        }
        as_query_destroy(data->query_scan->query);

        cf_free(data->query_scan->query);
    }
    if(data->policy.scan != NULL)
    {
        cf_free(data->policy.scan);
    }
    else if( data->policy.query != NULL)
    {
        cf_free(data->policy.query);
    }

    delete data;
    delete req;

    as_v8_debug(log, "Query operation done");
    return;
}

/*******************************************************************************
 *  OPERATION
 ******************************************************************************/

/**
 *  The 'query.foreach()' Operation
 */
NAN_METHOD(AerospikeQuery::foreach)
{
    async_invoke(info, prepare, execute, respond);
}<|MERGE_RESOLUTION|>--- conflicted
+++ resolved
@@ -267,17 +267,9 @@
             data->param_err = 1;
             goto ErrReturn;
         }
-<<<<<<< HEAD
         query_cbdata->signal_interval   = 0;
         query_cbdata->result_q          = cf_queue_create(sizeof(as_val*), true);
         query_cbdata->max_q_size        = query->q_size ? query->q_size : QUEUE_SZ;
-        //NanAssignPersistent(query_cbdata->data_cb, info[curr_arg_pos].As<Function>());
-=======
-        query_cbdata->signal_interval	= 0;
-        query_cbdata->result_q			= cf_queue_create(sizeof(as_val*), true);
-        query_cbdata->max_q_size		= query->q_size ? query->q_size : QUEUE_SZ;
-         
->>>>>>> 3e593b53
         query_cbdata->data_cb.Reset(info[curr_arg_pos].As<Function>());
         curr_arg_pos++;
 
@@ -407,12 +399,7 @@
         }
         else if(data->type == SCANUDF ) // query without where clause, becomes a scan background.
         {
-<<<<<<< HEAD
-            // generating a 32 bit random number.
-            // Because when converting from node.js integer, the last two digits precision is lost.
-=======
             // generating a 32 bit random number. 
->>>>>>> 3e593b53
             data->scan_id    = 0;
             int32_t dummy_id = 0;
 
@@ -533,13 +520,7 @@
 
     // Dispose the Persistent handle so the callback
     // function can be garbage-collected
-<<<<<<< HEAD
     query_data->error_cb.Reset();
-=======
-     
-    query_data->error_cb.Reset();
-     
->>>>>>> 3e593b53
     query_data->end_cb.Reset();
     if( data->type == SCANUDF)
     {
