/*******************************************************************************
 * Copyright 2013-2014 Aerospike, Inc.
 *
 * Licensed under the Apache License, Version 2.0 (the "License");
 * you may not use this file except in compliance with the License.
 * You may obtain a copy of the License at
 *
 *     http://www.apache.org/licenses/LICENSE-2.0
 *
 * Unless required by applicable law or agreed to in writing, software
 * distributed under the License is distributed on an "AS IS" BASIS,
 * WITHOUT WARRANTIES OR CONDITIONS OF ANY KIND, either express or implied.
 * See the License for the specific language governing permissions and
 * limitations under the License.
 ******************************************************************************/

#include "client.h"
#include "enums.h"
using namespace v8;

/*******************************************************************************
 *  FUNCTIONS
 ******************************************************************************/

NAN_METHOD(client)
{
    Nan::HandleScope();
	Local<Object> config = info[0].As<Object>();
    info.GetReturnValue().Set(AerospikeClient::NewInstance(config));
}

/**
 *  Aerospike key.
 *
 *      aerospike.key(namespace, set, value);
 *
 */
NAN_METHOD(key)
{
    Nan::HandleScope();

    if ( info.Length() == 3 ) {
        Local<Object> key = Nan::New<Object>();
<<<<<<< HEAD
        key->Set(Nan::New<String>("ns").ToLocalChecked(), info[0]);
        key->Set(Nan::New<String>("set").ToLocalChecked(), info[1]);
        key->Set(Nan::New<String>("key").ToLocalChecked(), info[2]);
        info.GetReturnValue().Set(key);
    }
=======
        key->Set(Nan::New("ns").ToLocalChecked(), info[0]);
        key->Set(Nan::New("set").ToLocalChecked(), info[1]);
        key->Set(Nan::New("key").ToLocalChecked(), info[2]);
        info.GetReturnValue().Set(key);
    }

>>>>>>> c99f8b57
}

NAN_METHOD(Double)
{
    Nan::HandleScope();

    if(info.Length() == 1) {
        Local<Object> val = Nan::New<Object>();
        if( info[0]->IsNumber()) {
            val->Set(Nan::New<String>("Double").ToLocalChecked(), info[0]->ToNumber());
        }
        else {
            Nan::ThrowError("The argument is not a number");
        }
        info.GetReturnValue().Set(val);
    }
}
        
/**
 *  aerospike object.
 */
void Aerospike(Handle<Object> exports, Handle<Object> module)
{
    AerospikeClient::Init();
    AerospikeQuery::Init(); 
<<<<<<< HEAD
    exports->Set(Nan::New<String>("client").ToLocalChecked(),   Nan::New<FunctionTemplate>(client)->GetFunction());
    exports->Set(Nan::New<String>("key").ToLocalChecked(),      Nan::New<FunctionTemplate>(key)->GetFunction());
    exports->Set(Nan::New<String>("Double").ToLocalChecked(), Nan::New<FunctionTemplate>(Double)->GetFunction());
    exports->Set(Nan::New<String>("status").ToLocalChecked(),   status());
    exports->Set(Nan::New<String>("policy").ToLocalChecked(),   policy());
    exports->Set(Nan::New<String>("operations").ToLocalChecked(), operations());
	exports->Set(Nan::New<String>("language").ToLocalChecked(), languages()); 
    exports->Set(Nan::New<String>("log").ToLocalChecked(),      log());
	exports->Set(Nan::New<String>("scanPriority").ToLocalChecked(), scanPriority());
	exports->Set(Nan::New<String>("scanStatus").ToLocalChecked(), scanStatus());
	exports->Set(Nan::New<String>("predicates").ToLocalChecked(),	predicates());
	exports->Set(Nan::New<String>("indexType").ToLocalChecked(),indexType());
=======
    exports->Set(Nan::New("client").ToLocalChecked(),   Nan::New<FunctionTemplate>(client)->GetFunction());
    exports->Set(Nan::New("key").ToLocalChecked(),      Nan::New<FunctionTemplate>(key)->GetFunction());
    exports->Set(Nan::New("status").ToLocalChecked(),   status());
    exports->Set(Nan::New("policy").ToLocalChecked(),   policy());
    exports->Set(Nan::New("operations").ToLocalChecked(), operations());
	exports->Set(Nan::New("language").ToLocalChecked(), languages()); 
    exports->Set(Nan::New("log").ToLocalChecked(),      log());
	exports->Set(Nan::New("scanPriority").ToLocalChecked(), scanPriority());
	exports->Set(Nan::New("scanStatus").ToLocalChecked(), scanStatus());
	exports->Set(Nan::New("predicates").ToLocalChecked(),	predicates());
	exports->Set(Nan::New("indexType").ToLocalChecked(),indexType());
>>>>>>> c99f8b57
}

NODE_MODULE(aerospike, Aerospike)<|MERGE_RESOLUTION|>--- conflicted
+++ resolved
@@ -41,20 +41,12 @@
 
     if ( info.Length() == 3 ) {
         Local<Object> key = Nan::New<Object>();
-<<<<<<< HEAD
-        key->Set(Nan::New<String>("ns").ToLocalChecked(), info[0]);
-        key->Set(Nan::New<String>("set").ToLocalChecked(), info[1]);
-        key->Set(Nan::New<String>("key").ToLocalChecked(), info[2]);
-        info.GetReturnValue().Set(key);
-    }
-=======
         key->Set(Nan::New("ns").ToLocalChecked(), info[0]);
         key->Set(Nan::New("set").ToLocalChecked(), info[1]);
         key->Set(Nan::New("key").ToLocalChecked(), info[2]);
         info.GetReturnValue().Set(key);
     }
 
->>>>>>> c99f8b57
 }
 
 NAN_METHOD(Double)
@@ -80,22 +72,9 @@
 {
     AerospikeClient::Init();
     AerospikeQuery::Init(); 
-<<<<<<< HEAD
-    exports->Set(Nan::New<String>("client").ToLocalChecked(),   Nan::New<FunctionTemplate>(client)->GetFunction());
-    exports->Set(Nan::New<String>("key").ToLocalChecked(),      Nan::New<FunctionTemplate>(key)->GetFunction());
-    exports->Set(Nan::New<String>("Double").ToLocalChecked(), Nan::New<FunctionTemplate>(Double)->GetFunction());
-    exports->Set(Nan::New<String>("status").ToLocalChecked(),   status());
-    exports->Set(Nan::New<String>("policy").ToLocalChecked(),   policy());
-    exports->Set(Nan::New<String>("operations").ToLocalChecked(), operations());
-	exports->Set(Nan::New<String>("language").ToLocalChecked(), languages()); 
-    exports->Set(Nan::New<String>("log").ToLocalChecked(),      log());
-	exports->Set(Nan::New<String>("scanPriority").ToLocalChecked(), scanPriority());
-	exports->Set(Nan::New<String>("scanStatus").ToLocalChecked(), scanStatus());
-	exports->Set(Nan::New<String>("predicates").ToLocalChecked(),	predicates());
-	exports->Set(Nan::New<String>("indexType").ToLocalChecked(),indexType());
-=======
     exports->Set(Nan::New("client").ToLocalChecked(),   Nan::New<FunctionTemplate>(client)->GetFunction());
     exports->Set(Nan::New("key").ToLocalChecked(),      Nan::New<FunctionTemplate>(key)->GetFunction());
+    exports->Set(Nan::New("Double").ToLocalChecked(), Nan::New<FunctionTemplate>(Double)->GetFunction());
     exports->Set(Nan::New("status").ToLocalChecked(),   status());
     exports->Set(Nan::New("policy").ToLocalChecked(),   policy());
     exports->Set(Nan::New("operations").ToLocalChecked(), operations());
@@ -105,7 +84,6 @@
 	exports->Set(Nan::New("scanStatus").ToLocalChecked(), scanStatus());
 	exports->Set(Nan::New("predicates").ToLocalChecked(),	predicates());
 	exports->Set(Nan::New("indexType").ToLocalChecked(),indexType());
->>>>>>> c99f8b57
 }
 
 NODE_MODULE(aerospike, Aerospike)