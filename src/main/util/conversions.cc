--- conflicted
+++ resolved
@@ -657,13 +657,8 @@
             as_integer * ival = as_integer_fromval(val);
             if ( ival ) {
                 int64_t data = as_integer_getorelse(ival, -1);
-<<<<<<< HEAD
-                as_v8_detail(log, "value = %lf ", (double)data);
-                return NanEscapeScope(NanNew((double)data));
-=======
-                as_v8_detail(log, "value = %d ", data);
+                as_v8_detail(log, "value = %lld ", data);
                 return scope.Escape(Nan::New((double)data));
->>>>>>> 83822924
             }
         }
         case AS_DOUBLE : {
@@ -671,7 +666,7 @@
             if( dval ) {
                 double d    = as_double_getorelse(dval, -1);
                 as_v8_detail(log, "value = %lf ",d);
-                return NanEscapeScope(NanNew((double)d));
+                return scope.Escape(Nan::New((double)d));
             }
         }
         case AS_STRING : {
@@ -834,7 +829,6 @@
         as_v8_detail(log, "The int32 value %d ", obj->ToInt32()->Value());
         return (as_val*) num;
     }
-<<<<<<< HEAD
     else if( obj->IsUint32()) {
         as_integer *num = as_integer_new(obj->ToUint32()->Value());
         as_v8_detail(log, "The uint32 value %d ", obj->ToUint32()->Value());
@@ -865,18 +859,15 @@
         }
         
     }
-    else if( obj->ToObject()->Has(NanNew("AsDouble"))) {
+    else if( obj->ToObject()->Has(Nan::New<String>("Double").ToLocalChecked())) {
         // Any value passed using `aerospike.AsDouble()` will be stored as
         // double in Aerospike server.
-        Local<Value> v8num = obj->ToObject()->Get(NanNew("AsDouble"));
+        Local<Value> v8num = obj->ToObject()->Get(Nan::New<String>("Double").ToLocalChecked());
         as_double* d  = as_double_new(v8num->ToNumber()->Value());
         as_v8_detail(log, "The double value %lf ", d->value);
         return (as_val*) d;
     }
-    else if(obj->ToObject()->GetIndexedPropertiesExternalArrayDataType() == kExternalUnsignedByteArray) {
-=======
     else if(node::Buffer::HasInstance(obj)) {
->>>>>>> 83822924
         int size ;
         uint8_t* data ;
         if (extract_blob_from_jsobject(obj->ToObject(), &data, &size, log) != AS_NODE_PARAM_OK) {
