--- conflicted
+++ resolved
@@ -296,16 +296,43 @@
     }
     return clone_val;
 }
-bool key_clone(const as_key* src, as_key** dest, LogInfo * log)
-{
-    if ( src == NULL || dest == NULL ) {
+bool key_clone(const as_key* src, as_key** dest, LogInfo * log, bool alloc_key)
+{
+    if(src == NULL || dest== NULL ) {
         as_v8_info(log, "Parameter error : NULL in source/destination");
         return false;
     }
+
     as_v8_detail(log, "Cloning the key");
-    as_key_value* val           = src->valuep;
-    as_key_value* clone_val     = (as_key_value*) asval_clone( (as_val*) val, log);
-    *dest                       = as_key_new_value( src->ns, src->set, (as_key_value*) clone_val);
+    as_key_value* val   = src->valuep;
+	if(val != NULL) 
+	{
+		as_key_value* clone_val = (as_key_value*) asval_clone( (as_val*) val, log);
+		if( alloc_key) 
+		{
+			*dest   = as_key_new_value( src->ns, src->set, (as_key_value*) clone_val);
+		}
+		else
+		{
+			as_key_init_value(*dest, src->ns, src->set, (as_key_value*) clone_val);
+		}
+	}
+	else if( src->digest.init == true)
+	{
+		if( alloc_key) 
+		{
+			*dest = as_key_new_digest( src->ns, src->set, src->digest.value);
+		}
+		else
+		{
+			as_key_init_digest(*dest, src->ns, src->set, src->digest.value);
+		}
+	}
+	else
+	{
+		as_v8_detail(log, "Key has neither value nor digest ");
+	}
+
     return true;
 }
 
@@ -326,9 +353,16 @@
         as_bin_value* clone_val = (as_bin_value*) asval_clone( (as_val*) val, log);
         as_v8_detail(log, "Bin Name: %s", as_bin_get_name(bin));
         as_record_set( *dest, as_bin_get_name(bin), clone_val);
-
-    }       
-
+    } 
+
+	as_key* src_key  = (as_key*) &src->key;
+	as_key* dest_key = (as_key*) &(*dest)->key;
+	if(src_key != NULL) 
+	{
+		//clone the key but do not malloc the key structure,
+		// use the structure available inside record structure.
+		key_clone( src_key, &dest_key, log, false);
+	}
     return true;
 }
 
@@ -370,11 +404,7 @@
             if ( ival ) {
                 int64_t data = as_integer_getorelse(ival, -1);
                 as_v8_detail(log, "value = %d ", data);
-<<<<<<< HEAD
                 return scope.Close(Number::New((double)data));
-=======
-                return scope.Close(Number::New(data));
->>>>>>> c093f5d2
             }
         }
         case AS_STRING : {
@@ -954,6 +984,16 @@
         }
     }
 
+	if(key->digest.init == true) {
+		Buffer * buf = Buffer::New(AS_DIGEST_VALUE_SIZE);
+		memcpy(Buffer::Data(buf), key->digest.value, AS_DIGEST_VALUE_SIZE);
+        Local<Object> globalObj = v8::Context::GetCurrent()->Global();
+        Local<Function> bufferConstructor = Local<Function>::Cast(globalObj->Get(String::New("Buffer")));
+        Handle<Value> constructorArgs[3] = { buf->handle_, Integer::New(AS_DIGEST_VALUE_SIZE), Integer::New(0) };
+        Local<v8::Object> actualBuffer = bufferConstructor->NewInstance(3, constructorArgs);
+        obj->Set(String::NewSymbol("digest"), actualBuffer);
+	}
+
     return scope.Close(obj);
 }
 
@@ -1182,6 +1222,10 @@
 int udfargs_from_jsobject( char** filename, char** funcname, as_arraylist** args, Local<Object> obj, LogInfo * log)
 {
     HANDLESCOPE;
+
+	if(obj->IsNull()) {
+		return AS_NODE_PARAM_ERR;
+	}
 
 	// Extract UDF module name
 	if( obj->Has(String::NewSymbol("module"))) {
