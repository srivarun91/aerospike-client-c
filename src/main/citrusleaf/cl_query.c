--- conflicted
+++ resolved
@@ -340,14 +340,10 @@
  * If the query is null, then you run the MR job over the entire set or namespace
  * If the job is null, just run the query
  */
-static int query_compile(const cl_query * query, uint8_t ** buf_r, size_t * buf_sz_r) {
-
-<<<<<<< HEAD
+static int query_compile(const cl_query * query, uint8_t ** buf_r, size_t * buf_sz_r) 
+{
+
     if (!query) return CITRUSLEAF_FAIL_CLIENT;
-=======
-    if (!query || !query->ranges) return AEROSPIKE_ERR_CLIENT;
->>>>>>> 928225b2
-
     /**
      * If the query has a udf w/ arglist,
      * then serialize it.
@@ -405,7 +401,6 @@
         }
 
         // query field    
-<<<<<<< HEAD
 	if (query->ranges) { 
 		n_fields++;
 		range_sz = 0; 
@@ -414,14 +409,6 @@
 		}
 		msg_sz += range_sz + sizeof(cl_msg_field);
 	}
-=======
-        n_fields++;
-        range_sz = 0; 
-        if (query_compile_range(query->ranges, NULL, &range_sz)) {
-            return AEROSPIKE_ERR_CLIENT;
-        }
-        msg_sz += range_sz + sizeof(cl_msg_field);
->>>>>>> 928225b2
 
         // bin field    
         if (query->binnames) {
