--- conflicted
+++ resolved
@@ -626,12 +626,7 @@
 	as_error err;
 	as_index_task task;
 
-<<<<<<< HEAD
 	if (aerospike_index_create(p_as, &err, &task, NULL, g_namespace, g_set, bin, index, AS_INDEX_TYPE_DEFAULT, AS_INDEX_NUMERIC) != AEROSPIKE_OK) {
-=======
-	if (aerospike_index_create(p_as, &err, &task, NULL, g_namespace, g_set, bin,
-			index, AS_INDEX_NUMERIC) != AEROSPIKE_OK) {
->>>>>>> a4dad8a3
 		LOG("aerospike_index_create() returned %d - %s", err.code, err.message);
 		return false;
 	}
