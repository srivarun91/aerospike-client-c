{
  'targets': [
    {
      'target_name': 'aerospike-client-c',
      'type': 'none',
      'hard_dependency': 1,
      'actions': [
        {
          'action_name': 'run scripts/aerospike-client-c.sh',
          'inputs': [
          ],
          'outputs': [
            'aerospike-client-c/lib/libaerospike.a',
            'aerospike-client-c/include'
          ],
          'action': ['scripts/aerospike-client-c.sh']
        }
      ]
    },
    {
      'target_name': 'aerospike',
      'dependencies': [
        'aerospike-client-c'
      ],
      'sources': [
        'src/main/aerospike.cc',
        'src/main/client.cc',
        'src/main/client/close.cc',
        'src/main/client/get.cc',
        'src/main/client/exists.cc',
        'src/main/client/put.cc',
        'src/main/client/select.cc',
        'src/main/client/remove.cc',
        'src/main/client/batch_get.cc',
        'src/main/client/batch_exists.cc',
        'src/main/client/operate.cc',
        'src/main/util/async.cc',
        'src/main/util/conversions.cc',
        'src/main/util/log.cc',
        'src/main/enums/log_levels.cc',
        'src/main/enums/status_codes.cc',
        'src/main/enums/operators.cc',
<<<<<<< HEAD
		'src/main/enums/log_level.cc',
=======
        'src/main/enums/policy_values.cc',
        'src/main/client/info.cc',
>>>>>>> 2d963a68
        'src/main/client/info_cluster.cc'
      ],
      'include_dirs': [
        'aerospike-client-c/include'
      ],
      'link_settings': {
        'libraries': [
          '../aerospike-client-c/lib/libaerospike.a'
        ]
      }
    }
  ]
}<|MERGE_RESOLUTION|>--- conflicted
+++ resolved
@@ -40,12 +40,8 @@
         'src/main/enums/log_levels.cc',
         'src/main/enums/status_codes.cc',
         'src/main/enums/operators.cc',
-<<<<<<< HEAD
-		'src/main/enums/log_level.cc',
-=======
         'src/main/enums/policy_values.cc',
         'src/main/client/info.cc',
->>>>>>> 2d963a68
         'src/main/client/info_cluster.cc'
       ],
       'include_dirs': [
