--- conflicted
+++ resolved
@@ -17,11 +17,7 @@
 /* global describe, it */
 
 // we want to test the built aerospike module
-<<<<<<< HEAD
-const aerospike = require('../lib/aerospike')
-=======
 const Aerospike = require('../lib/aerospike')
->>>>>>> 5116fb97
 const helper = require('./test_helper')
 const expect = require('expect.js')
 
@@ -29,13 +25,8 @@
 const metagen = helper.metagen
 const recgen = helper.recgen
 
-<<<<<<< HEAD
-const status = aerospike.status
-const policy = aerospike.policy
-=======
 const status = Aerospike.status
 const policy = Aerospike.policy
->>>>>>> 5116fb97
 
 describe('client.get()', function () {
   var client = helper.client
@@ -54,7 +45,7 @@
     // write the record then check
     client.put(key, record, meta, function (err, key) {
       if (err) { throw new Error(err.message) }
-      client.get(key, function (err, record, metadata, key, status) {
+      client.get(key, function (err, record, metadata, key) {
         expect(err).not.to.be.ok()
         client.remove(key, function (err, key) {
           if (err) { throw new Error(err.message) }
@@ -73,12 +64,12 @@
 
     // write the record then check
     client.get(key, function (err, record, metadata, key) {
-      // expect(err).to.be.ok()
-      // if (err.code !== 602) {
-      //   expect(err.code).to.equal(status.AEROSPIKE_ERR_RECORD_NOT_FOUND)
-      // } else {
-      //   expect(err.code).to.equal(602)
-      // }
+      expect(err).to.be.ok()
+      if (err.code !== 602) {
+        expect(err.code).to.equal(status.AEROSPIKE_ERR_RECORD_NOT_FOUND)
+      } else {
+        expect(err.code).to.equal(602)
+      }
       done()
     })
   })
@@ -98,7 +89,7 @@
     // write the record then check
     client.put(key, record, meta, function (err, key) {
       if (err) { throw new Error(err.message) }
-      client.get(key, pol, function (err, record, metadata, key, status) {
+      client.get(key, pol, function (err, record, metadata, key) {
         expect(err).not.to.be.ok()
         client.remove(key, function (err, key) {
           if (err) { throw new Error(err.message) }
