--- conflicted
+++ resolved
@@ -17,11 +17,7 @@
 /* global describe, it */
 
 // we want to test the built aerospike module
-<<<<<<< HEAD
-const aerospike = require('../lib/aerospike')
-=======
 const Aerospike = require('../lib/aerospike')
->>>>>>> 5116fb97
 const helper = require('./test_helper')
 const expect = require('expect.js')
 
@@ -31,11 +27,7 @@
 const putgen = helper.putgen
 const valgen = helper.valgen
 
-<<<<<<< HEAD
-const status = aerospike.status
-=======
 const status = Aerospike.status
->>>>>>> 5116fb97
 
 describe('client.batchSelect()', function () {
   var client = helper.client
@@ -71,7 +63,7 @@
         for (j = 0; j < results.length; j++) {
           result = results[j]
 
-          expect(result.status).to.equal(client.status.AEROSPIKE_OK)
+          expect(result.status).to.equal(status.AEROSPIKE_OK)
 
           var record = result.record
           var _record = written[result.key.key].record
@@ -108,7 +100,7 @@
       for (j = 0; j < results.length; j++) {
         result = results[j]
         if (result.status !== 602) {
-          expect(result.status).to.equal(client.status.AEROSPIKE_ERR_RECORD_NOT_FOUND)
+          expect(result.status).to.equal(status.AEROSPIKE_ERR_RECORD_NOT_FOUND)
         } else {
           expect(result.status).to.equal(602)
         }
@@ -151,7 +143,7 @@
 
         for (j = 0; j < results.length; j++) {
           result = results[j]
-          expect(result.status).to.equal(client.status.AEROSPIKE_OK)
+          expect(result.status).to.equal(status.AEROSPIKE_OK)
 
           var record = result.record
           var _record = written[result.key.key].record
