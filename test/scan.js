--- conflicted
+++ resolved
@@ -110,13 +110,8 @@
       errors++
     })
     stream.on('end', function (end) {
-<<<<<<< HEAD
-      expect(count).to.be.greaterThan(total)
-      expect(err).not.to.be.ok()
-=======
       expect(count).to.not.be.lessThan(number_of_records)
       expect(errors).to.equal(0)
->>>>>>> 11c65feb
       done()
     })
   })
@@ -138,13 +133,8 @@
       errors++
     })
     stream.on('end', function (end) {
-<<<<<<< HEAD
-      expect(count).to.be.greaterThan(total)
-      expect(err).not.to.be.ok()
-=======
       expect(count).to.not.be.lessThan(number_of_records)
       expect(errors).to.equal(0)
->>>>>>> 11c65feb
       done()
     })
   })
