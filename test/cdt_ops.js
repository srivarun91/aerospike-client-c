// *****************************************************************************
// Copyright 2013-2016 Aerospike, Inc.
//
// Licensed under the Apache License, Version 2.0 (the "License")
// you may not use this file except in compliance with the License.
// You may obtain a copy of the License at
//
//     http://www.apache.org/licenses/LICENSE-2.0
//
// Unless required by applicable law or agreed to in writing, software
// distributed under the License is distributed on an "AS IS" BASIS,
// WITHOUT WARRANTIES OR CONDITIONS OF ANY KIND, either express or implied.
// See the License for the specific language governing permissions and
// limitations under the License.
// *****************************************************************************

/* global describe, it */

// we want to test the built aerospike module
<<<<<<< HEAD
const aerospike = require('../lib/aerospike')
=======
const Aerospike = require('../lib/aerospike')
>>>>>>> 5116fb97
const helper = require('./test_helper')
const expect = require('expect.js')

const keygen = helper.keygen
const metagen = helper.metagen
const recgen = helper.recgen

<<<<<<< HEAD
const status = aerospike.status
const op = aerospike.operator
=======
const status = Aerospike.status
const op = Aerospike.operator
>>>>>>> 5116fb97

describe('client.operate()', function () {
  var client = helper.client

  describe('operator.listAppend', function () {
    it('should append the given item at the end of the list', function (done) {
      // generators
      var kgen = keygen.string(helper.namespace, helper.set, {prefix: 'test/cdt/append/'})
      var mgen = metagen.constant({ttl: 1000})
      var rgen = recgen.constant({list: [1, 2, 3, 4, 5]})

      // values
      var key = kgen()
      var meta = mgen(key)
      var record = rgen(key, meta)

      // write the record then check
      client.put(key, record, meta, function (err, key) {
        if (err) { throw new Error(err.message) }
        var ops = [
          op.listAppend('list', 99)
        ]

        client.operate(key, ops, function (err, record1, metadata1, key1) {
          expect(err).not.to.be.ok()

          client.get(key, function (err, record2, metadata2, key2) {
            if (err) { throw new Error(err.message) }
            expect(record2.list).to.eql([1, 2, 3, 4, 5, 99])

            client.remove(key1, function (err, key) {
              if (err) { throw new Error(err.message) }
              done()
            })
          })
        })
      })
    })
  })

  describe('operator.listAppendItems', function () {
    it('should append the given items at the end of the list', function (done) {
      // generators
      var kgen = keygen.string(helper.namespace, helper.set, {prefix: 'test/cdt/append_items/'})
      var mgen = metagen.constant({ttl: 1000})
      var rgen = recgen.constant({list: [1, 2, 3, 4, 5]})

      // values
      var key = kgen()
      var meta = mgen(key)
      var record = rgen(key, meta)

      // write the record then check
      client.put(key, record, meta, function (err, key) {
        if (err) { throw new Error(err.message) }
        var ops = [
          op.listAppendItems('list', [99, 100])
        ]

        client.operate(key, ops, function (err, record1, metadata1, key1) {
          expect(err).not.to.be.ok()

          client.get(key, function (err, record2, metadata2, key2) {
            if (err) { throw new Error(err.message) }
            expect(record2.list).to.eql([1, 2, 3, 4, 5, 99, 100])

            client.remove(key1, function (err, key) {
              if (err) { throw new Error(err.message) }
              done()
            })
          })
        })
      })
    })
  })

  describe('operator.listInsert', function () {
    it('should insert the given item at the specified index of the list', function (done) {
      // generators
      var kgen = keygen.string(helper.namespace, helper.set, {prefix: 'test/cdt/insert/'})
      var mgen = metagen.constant({ttl: 1000})
      var rgen = recgen.constant({list: [1, 2, 3, 4, 5]})

      // values
      var key = kgen()
      var meta = mgen(key)
      var record = rgen(key, meta)

      // write the record then check
      client.put(key, record, meta, function (err, key) {
        if (err) { throw new Error(err.message) }
        var ops = [
          op.listInsert('list', 2, 99)
        ]

        client.operate(key, ops, function (err, record1, metadata1, key1) {
          expect(err).not.to.be.ok()

          client.get(key, function (err, record2, metadata2, key2) {
            if (err) { throw new Error(err.message) }
            expect(record2.list).to.eql([1, 2, 99, 3, 4, 5])

            client.remove(key1, function (err, key) {
              if (err) { throw new Error(err.message) }
              done()
            })
          })
        })
      })
    })
  })

  describe('operator.listInsertItems', function () {
    it('should insert the given items at the specified index of the list', function (done) {
      // generators
      var kgen = keygen.string(helper.namespace, helper.set, {prefix: 'test/cdt/insert_items/'})
      var mgen = metagen.constant({ttl: 1000})
      var rgen = recgen.constant({list: [1, 2, 3, 4, 5]})

      // values
      var key = kgen()
      var meta = mgen(key)
      var record = rgen(key, meta)

      // write the record then check
      client.put(key, record, meta, function (err, key) {
        if (err) { throw new Error(err.message) }
        var ops = [
          op.listInsertItems('list', 2, [99, 100])
        ]

        client.operate(key, ops, function (err, record1, metadata1, key1) {
          expect(err).not.to.be.ok()

          client.get(key, function (err, record2, metadata2, key2) {
            if (err) { throw new Error(err.message) }
            expect(record2.list).to.eql([1, 2, 99, 100, 3, 4, 5])

            client.remove(key1, function (err, key) {
              if (err) { throw new Error(err.message) }
              done()
            })
          })
        })
      })
    })
  })

  describe('operator.listPop', function () {
    it('should remove the item at the specified index and return it', function (done) {
      // generators
      var kgen = keygen.string(helper.namespace, helper.set, {prefix: 'test/cdt/pop/'})
      var mgen = metagen.constant({ttl: 1000})
      var rgen = recgen.constant({list: [1, 2, 3, 4, 5]})

      // values
      var key = kgen()
      var meta = mgen(key)
      var record = rgen(key, meta)

      // write the record then check
      client.put(key, record, meta, function (err, key) {
        if (err) { throw new Error(err.message) }
        var ops = [
          op.listPop('list', 2)
        ]

        client.operate(key, ops, function (err, record1, metadata1, key1) {
          expect(err).not.to.be.ok()
          expect(record1.list).to.eql(3)

          client.get(key, function (err, record2, metadata2, key2) {
            if (err) { throw new Error(err.message) }
            expect(record2.list).to.eql([1, 2, 4, 5])

            client.remove(key1, function (err, key) {
              if (err) { throw new Error(err.message) }
              done()
            })
          })
        })
      })
    })
  })

  describe('operator.listPopRange', function () {
    it('should remove the items at the specified range and return them', function (done) {
      // generators
      var kgen = keygen.string(helper.namespace, helper.set, {prefix: 'test/cdt/pop_range/'})
      var mgen = metagen.constant({ttl: 1000})
      var rgen = recgen.constant({list: [1, 2, 3, 4, 5]})

      // values
      var key = kgen()
      var meta = mgen(key)
      var record = rgen(key, meta)

      // write the record then check
      client.put(key, record, meta, function (err, key) {
        if (err) { throw new Error(err.message) }
        var ops = [
          op.listPopRange('list', 2, 2)
        ]

        client.operate(key, ops, function (err, record1, metadata1, key1) {
          expect(err).not.to.be.ok()
          expect(record1.list).to.eql([3, 4])

          client.get(key, function (err, record2, metadata2, key2) {
            if (err) { throw new Error(err.message) }
            expect(record2.list).to.eql([1, 2, 5])

            client.remove(key1, function (err, key) {
              if (err) { throw new Error(err.message) }
              done()
            })
          })
        })
      })
    })

    it('should remove and return all items from the specified index if count is not specified', function (done) {
      // generators
      var kgen = keygen.string(helper.namespace, helper.set, {prefix: 'test/cdt/pop_range_from/'})
      var mgen = metagen.constant({ttl: 1000})
      var rgen = recgen.constant({list: [1, 2, 3, 4, 5]})

      // values
      var key = kgen()
      var meta = mgen(key)
      var record = rgen(key, meta)

      // write the record then check
      client.put(key, record, meta, function (err, key) {
        if (err) { throw new Error(err.message) }
        var ops = [
          op.listPopRange('list', 2)
        ]

        client.operate(key, ops, function (err, record1, metadata1, key1) {
          expect(err).not.to.be.ok()
          expect(record1.list).to.eql([3, 4, 5])

          client.get(key, function (err, record2, metadata2, key2) {
            if (err) { throw new Error(err.message) }
            expect(record2.list).to.eql([1, 2])

            client.remove(key1, function (err, key) {
              if (err) { throw new Error(err.message) }
              done()
            })
          })
        })
      })
    })
  })

  describe('operator.listRemove', function () {
    it('should remove the item at the specified index', function (done) {
      // generators
      var kgen = keygen.string(helper.namespace, helper.set, {prefix: 'test/cdt/remove/'})
      var mgen = metagen.constant({ttl: 1000})
      var rgen = recgen.constant({list: [1, 2, 3, 4, 5]})

      // values
      var key = kgen()
      var meta = mgen(key)
      var record = rgen(key, meta)

      // write the record then check
      client.put(key, record, meta, function (err, key) {
        if (err) { throw new Error(err.message) }
        var ops = [
          op.listRemove('list', 2)
        ]

        client.operate(key, ops, function (err, record1, metadata1, key1) {
          expect(err).not.to.be.ok()

          client.get(key, function (err, record2, metadata2, key2) {
            if (err) { throw new Error(err.message) }
            expect(record2.list).to.eql([1, 2, 4, 5])

            client.remove(key1, function (err, key) {
              if (err) { throw new Error(err.message) }
              done()
            })
          })
        })
      })
    })
  })

  describe('operator.listRemoveRange', function () {
    it('should remove the items at the specified range', function (done) {
      // generators
      var kgen = keygen.string(helper.namespace, helper.set, {prefix: 'test/cdt/remove_range/'})
      var mgen = metagen.constant({ttl: 1000})
      var rgen = recgen.constant({list: [1, 2, 3, 4, 5]})

      // values
      var key = kgen()
      var meta = mgen(key)
      var record = rgen(key, meta)

      // write the record then check
      client.put(key, record, meta, function (err, key) {
        if (err) { throw new Error(err.message) }
        var ops = [
          op.listRemoveRange('list', 2, 2)
        ]

        client.operate(key, ops, function (err, record1, metadata1, key1) {
          expect(err).not.to.be.ok()

          client.get(key, function (err, record2, metadata2, key2) {
            if (err) { throw new Error(err.message) }
            expect(record2.list).to.eql([1, 2, 5])

            client.remove(key1, function (err, key) {
              if (err) { throw new Error(err.message) }
              done()
            })
          })
        })
      })
    })

    it('should remove all items from the specified index if count is not specified', function (done) {
      // generators
      var kgen = keygen.string(helper.namespace, helper.set, {prefix: 'test/cdt/remove_range_from/'})
      var mgen = metagen.constant({ttl: 1000})
      var rgen = recgen.constant({list: [1, 2, 3, 4, 5]})

      // values
      var key = kgen()
      var meta = mgen(key)
      var record = rgen(key, meta)

      // write the record then check
      client.put(key, record, meta, function (err, key) {
        if (err) { throw new Error(err.message) }
        var ops = [
          op.listRemoveRange('list', 2)
        ]

        client.operate(key, ops, function (err, record1, metadata1, key1) {
          expect(err).not.to.be.ok()

          client.get(key, function (err, record2, metadata2, key2) {
            if (err) { throw new Error(err.message) }
            expect(record2.list).to.eql([1, 2])

            client.remove(key1, function (err, key) {
              if (err) { throw new Error(err.message) }
              done()
            })
          })
        })
      })
    })
  })

  describe('operator.listClear', function () {
    it('should remove all elements from the list', function (done) {
      // generators
      var kgen = keygen.string(helper.namespace, helper.set, {prefix: 'test/cdt/clear/'})
      var mgen = metagen.constant({ttl: 1000})
      var rgen = recgen.constant({list: [1, 2, 3, 4, 5]})

      // values
      var key = kgen()
      var meta = mgen(key)
      var record = rgen(key, meta)

      // write the record then check
      client.put(key, record, meta, function (err, key) {
        if (err) { throw new Error(err.message) }
        var ops = [
          op.listClear('list')
        ]

        client.operate(key, ops, function (err, record1, metadata1, key1) {
          expect(err).not.to.be.ok()

          client.get(key, function (err, record2, metadata2, key2) {
            if (err) { throw new Error(err.message) }
            expect(record2.list).to.eql([])

            client.remove(key1, function (err, key) {
              if (err) { throw new Error(err.message) }
              done()
            })
          })
        })
      })
    })
  })

  describe('operator.listSet', function () {
    it('should set the item at the specified index', function (done) {
      // generators
      var kgen = keygen.string(helper.namespace, helper.set, {prefix: 'test/cdt/set/'})
      var mgen = metagen.constant({ttl: 1000})
      var rgen = recgen.constant({list: [1, 2, 3, 4, 5]})

      // values
      var key = kgen()
      var meta = mgen(key)
      var record = rgen(key, meta)

      // write the record then check
      client.put(key, record, meta, function (err, key) {
        if (err) { throw new Error(err.message) }
        var ops = [
          op.listSet('list', 2, 99)
        ]

        client.operate(key, ops, function (err, record1, metadata1, key1) {
          expect(err).not.to.be.ok()

          client.get(key, function (err, record2, metadata2, key2) {
            if (err) { throw new Error(err.message) }
            expect(record2.list).to.eql([1, 2, 99, 4, 5])

            client.remove(key1, function (err, key) {
              if (err) { throw new Error(err.message) }
              done()
            })
          })
        })
      })
    })
  })

  describe('operator.listTrim', function () {
    it('should remove all elements not within the specified range', function (done) {
      // generators
      var kgen = keygen.string(helper.namespace, helper.set, {prefix: 'test/cdt/trim/'})
      var mgen = metagen.constant({ttl: 1000})
      var rgen = recgen.constant({list: [1, 2, 3, 4, 5]})

      // values
      var key = kgen()
      var meta = mgen(key)
      var record = rgen(key, meta)

      // write the record then check
      client.put(key, record, meta, function (err, key) {
        if (err) { throw new Error(err.message) }
        var ops = [
          op.listTrim('list', 1, 3)
        ]

        client.operate(key, ops, function (err, record1, metadata1, key1) {
          expect(err).not.to.be.ok()

          client.get(key, function (err, record2, metadata2, key2) {
            if (err) { throw new Error(err.message) }
            expect(record2.list).to.eql([2, 3, 4])

            client.remove(key1, function (err, key) {
              if (err) { throw new Error(err.message) }
              done()
            })
          })
        })
      })
    })
  })

  describe('operator.listGet', function () {
    it('should get the item at the specified index', function (done) {
      // generators
      var kgen = keygen.string(helper.namespace, helper.set, {prefix: 'test/cdt/get/'})
      var mgen = metagen.constant({ttl: 1000})
      var rgen = recgen.constant({list: [1, 2, 3, 4, 5]})

      // values
      var key = kgen()
      var meta = mgen(key)
      var record = rgen(key, meta)

      // write the record then check
      client.put(key, record, meta, function (err, key) {
        if (err) { throw new Error(err.message) }
        var ops = [
          op.listGet('list', 2)
        ]

        client.operate(key, ops, function (err, record1, metadata1, key1) {
          expect(err).not.to.be.ok()
          expect(record1.list).to.equal(3)

          client.remove(key1, function (err, key) {
            if (err) { throw new Error(err.message) }
            done()
          })
        })
      })
    })

    it('should return an error if the index is out of bounds', function (done) {
      // generators
      var kgen = keygen.string(helper.namespace, helper.set, {prefix: 'test/cdt/get/oob/'})
      var mgen = metagen.constant({ttl: 1000})
      var rgen = recgen.constant({list: [1, 2, 3, 4, 5]})

      // values
      var key = kgen()
      var meta = mgen(key)
      var record = rgen(key, meta)

      // write the record then check
      client.put(key, record, meta, function (err, key) {
        if (err) { throw new Error(err.message) }
        var ops = [
          op.listGet('list', 99)
        ]

        client.operate(key, ops, function (err, record1, metadata1, key1) {
          expect(err).not.to.be.ok()
          expect(err.code).to.equal(status.AEROSPIKE_ERR_REQUEST_INVALID)

          client.remove(key1, function (err, key) {
            if (err) { throw new Error(err.message) }
            done()
          })
        })
      })
    })
  })

  describe('operator.listGetRange', function () {
    it('should get the items at the specified range', function (done) {
      // generators
      var kgen = keygen.string(helper.namespace, helper.set, {prefix: 'test/cdt/get_range/'})
      var mgen = metagen.constant({ttl: 1000})
      var rgen = recgen.constant({list: [1, 2, 3, 4, 5]})

      // values
      var key = kgen()
      var meta = mgen(key)
      var record = rgen(key, meta)

      // write the record then check
      client.put(key, record, meta, function (err, key) {
        if (err) { throw new Error(err.message) }
        var ops = [
          op.listGetRange('list', 1, 3)
        ]

        client.operate(key, ops, function (err, record1, metadata1, key1) {
          expect(err).not.to.be.ok()
          expect(record1.list).to.eql([2, 3, 4])

          client.remove(key1, function (err, key) {
            if (err) { throw new Error(err.message) }
            done()
          })
        })
      })
    })

    it('should get all the items from the specified index if count is not specified', function (done) {
      // generators
      var kgen = keygen.string(helper.namespace, helper.set, {prefix: 'test/cdt/get_range_from/'})
      var mgen = metagen.constant({ttl: 1000})
      var rgen = recgen.constant({list: [1, 2, 3, 4, 5]})

      // values
      var key = kgen()
      var meta = mgen(key)
      var record = rgen(key, meta)

      // write the record then check
      client.put(key, record, meta, function (err, key) {
        if (err) { throw new Error(err.message) }
        var ops = [
          op.listGetRange('list', 1)
        ]

        client.operate(key, ops, function (err, record1, metadata1, key1) {
          expect(err).not.to.be.ok()
          expect(record1.list).to.eql([2, 3, 4, 5])

          client.remove(key1, function (err, key) {
            if (err) { throw new Error(err.message) }
            done()
          })
        })
      })
    })
  })

  describe('operator.listSize', function () {
    it('should get the lement count of the list', function (done) {
      // generators
      var kgen = keygen.string(helper.namespace, helper.set, {prefix: 'test/cdt/size/'})
      var mgen = metagen.constant({ttl: 1000})
      var rgen = recgen.constant({list: [1, 2, 3, 4, 5]})

      // values
      var key = kgen()
      var meta = mgen(key)
      var record = rgen(key, meta)

      // write the record then check
      client.put(key, record, meta, function (err, key) {
        if (err) { throw new Error(err.message) }
        var ops = [
          op.listSize('list')
        ]

        client.operate(key, ops, function (err, record1, metadata1, key1) {
          expect(err).not.to.be.ok()
          expect(record1.list).to.equal(5)

          client.remove(key1, function (err, key) {
            if (err) { throw new Error(err.message) }
            done()
          })
        })
      })
    })
  })
})<|MERGE_RESOLUTION|>--- conflicted
+++ resolved
@@ -17,11 +17,7 @@
 /* global describe, it */
 
 // we want to test the built aerospike module
-<<<<<<< HEAD
-const aerospike = require('../lib/aerospike')
-=======
 const Aerospike = require('../lib/aerospike')
->>>>>>> 5116fb97
 const helper = require('./test_helper')
 const expect = require('expect.js')
 
@@ -29,13 +25,8 @@
 const metagen = helper.metagen
 const recgen = helper.recgen
 
-<<<<<<< HEAD
-const status = aerospike.status
-const op = aerospike.operator
-=======
 const status = Aerospike.status
 const op = Aerospike.operator
->>>>>>> 5116fb97
 
 describe('client.operate()', function () {
   var client = helper.client
@@ -557,10 +548,10 @@
         ]
 
         client.operate(key, ops, function (err, record1, metadata1, key1) {
-          expect(err).not.to.be.ok()
+          expect(err).to.be.ok()
           expect(err.code).to.equal(status.AEROSPIKE_ERR_REQUEST_INVALID)
 
-          client.remove(key1, function (err, key) {
+          client.remove(key, function (err, key) {
             if (err) { throw new Error(err.message) }
             done()
           })
