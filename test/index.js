--- conflicted
+++ resolved
@@ -17,19 +17,11 @@
 /* global describe, it */
 
 // we want to test the built aerospike module
-<<<<<<< HEAD
-const aerospike = require('../lib/aerospike')
-const helper = require('./test_helper')
-const expect = require('expect.js')
-
-const status = aerospike.status
-=======
 const Aerospike = require('../lib/aerospike')
 const helper = require('./test_helper')
 const expect = require('expect.js')
 
 const status = Aerospike.status
->>>>>>> 5116fb97
 
 describe('client.index()', function () {
   var client = helper.client
@@ -65,12 +57,7 @@
 
   it('should drop an index', function (done) {
     client.indexRemove(helper.namespace, 'string_integer', function (err) {
-<<<<<<< HEAD
-      expect(err).to.be.ok()
-      expect(err.code).to.equal(status.AEROSPIKE_OK)
-=======
       expect(err).not.to.be.ok()
->>>>>>> 5116fb97
       done()
     })
   })
@@ -81,17 +68,9 @@
       bin: 'integer_done',
     index: 'integer_index_done' }
     client.createIntegerIndex(args, function (err) {
-<<<<<<< HEAD
-      expect(err).to.be.ok()
-      expect(err.code).to.equal(status.AEROSPIKE_OK)
-      client.indexCreateWait(helper.namespace, 'integer_index_done', 1000, function (err) {
-        expect(err).to.be.ok()
-        expect(err.code).to.equal(status.AEROSPIKE_OK)
-=======
       expect(err).not.to.be.ok()
       client.indexCreateWait(helper.namespace, 'integer_index_done', 1000, function (err) {
         expect(err).not.to.be.ok()
->>>>>>> 5116fb97
         done()
       })
     })
@@ -103,17 +82,9 @@
       bin: 'string_done',
     index: 'string_index_done' }
     client.createStringIndex(args, function (err) {
-<<<<<<< HEAD
-      expect(err).to.be.ok()
-      expect(err.code).to.equal(status.AEROSPIKE_OK)
-      client.indexCreateWait(helper.namespace, 'string_index_done', 1000, function (err) {
-        expect(err).to.be.ok()
-        expect(err.code).to.equal(status.AEROSPIKE_OK)
-=======
       expect(err).not.to.be.ok()
       client.indexCreateWait(helper.namespace, 'string_index_done', 1000, function (err) {
         expect(err).not.to.be.ok()
->>>>>>> 5116fb97
         done()
       })
     })
