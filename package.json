--- conflicted
+++ resolved
@@ -1,10 +1,6 @@
 {
   "name" : "aerospike",
-<<<<<<< HEAD
-  "version" : "1.0.19",
-=======
   "version" : "1.0.21",
->>>>>>> cbeb74be
   "description" : "Aerospike Client Library",
   "tags" : [ "aerospike", "database", "nosql" ],
   "homepage" : "https://github.com/aerospike/aerospike-client-nodejs",
